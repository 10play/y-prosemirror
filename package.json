{
  "name": "y-prosemirror",
  "version": "1.1.3",
  "description": "Prosemirror bindings for Yjs",
  "main": "./dist/y-prosemirror.cjs",
  "module": "./src/y-prosemirror.js",
  "type": "module",
  "types": "./dist/src/y-prosemirror.d.ts",
  "sideEffects": false,
  "funding": {
    "type": "GitHub Sponsors ❤",
    "url": "https://github.com/sponsors/dmonad"
  },
  "scripts": {
    "dist": "rm -rf dist && rollup -c && tsc",
    "test": "npm run lint && rollup -c && node dist/test.cjs",
    "lint": "standard && tsc",
    "watch": "rollup -wc",
    "debug": "concurrently 'http-server -o test.html' 'npm run watch'",
    "preversion": "npm run lint && npm run dist && npm run test",
    "start": "concurrently 'http-server -o demo/prosemirror.html' 'npm run watch'"
  },
  "exports": {
    ".": {
      "import": "./src/y-prosemirror.js",
      "require": "./dist/y-prosemirror.cjs"
    }
  },
  "files": [
    "dist/*",
    "!dist/test.*",
    "src/*"
  ],
  "repository": {
    "type": "git",
    "url": "git+https://github.com/yjs/y-prosemirror.git"
  },
  "keywords": [
    "Yjs"
  ],
  "author": "Kevin Jahns <kevin.jahns@protonmail.com>",
  "license": "MIT",
  "standard": {
    "ignore": [
      "/dist",
      "/node_modules",
      "/docs"
    ]
  },
  "bugs": {
    "url": "https://github.com/yjs/y-prosemirror/issues"
  },
  "homepage": "https://github.com/yjs/y-prosemirror#readme",
  "dependencies": {
    "lib0": "^0.2.42"
  },
  "peerDependencies": {
    "prosemirror-model": "^1.7.1",
    "prosemirror-state": "^1.2.3",
    "prosemirror-view": "^1.9.10",
    "y-protocols": "^1.0.1",
    "yjs": "^13.5.38"
  },
  "devDependencies": {
    "@rollup/plugin-commonjs": "^21.0.1",
    "@rollup/plugin-node-resolve": "^13.0.6",
    "concurrently": "^4.1.0",
    "http-server": "^0.12.3",
    "jsdom": "^15.1.1",
    "prosemirror-example-setup": "^1.2.1",
    "prosemirror-model": "^1.18.1",
    "prosemirror-schema-basic": "^1.2.0",
    "prosemirror-state": "^1.4.1",
    "prosemirror-transform": "^1.6.0",
    "prosemirror-view": "^1.26.2",
    "rollup": "^2.59.0",
<<<<<<< HEAD
    "standard": "^12.0.1",
    "typescript": "^4.7.4",
=======
    "standard": "^17.0.0",
    "typescript": "^3.9.10",
>>>>>>> b66d5706
    "y-protocols": "^1.0.5",
    "y-webrtc": "^10.2.0",
    "yjs": "^13.5.38"
  }
}<|MERGE_RESOLUTION|>--- conflicted
+++ resolved
@@ -74,13 +74,8 @@
     "prosemirror-transform": "^1.6.0",
     "prosemirror-view": "^1.26.2",
     "rollup": "^2.59.0",
-<<<<<<< HEAD
-    "standard": "^12.0.1",
-    "typescript": "^4.7.4",
-=======
     "standard": "^17.0.0",
     "typescript": "^3.9.10",
->>>>>>> b66d5706
     "y-protocols": "^1.0.5",
     "y-webrtc": "^10.2.0",
     "yjs": "^13.5.38"
